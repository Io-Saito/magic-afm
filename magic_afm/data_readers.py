--- conflicted
+++ resolved
@@ -22,11 +22,7 @@
 # You should have received a copy of the GNU Affero General Public License
 # along with this program.  If not, see <https://www.gnu.org/licenses/>.
 import abc
-<<<<<<< HEAD
-import dataclasses
 import struct
-=======
->>>>>>> d25b856c
 import threading
 from functools import partial
 from subprocess import PIPE
